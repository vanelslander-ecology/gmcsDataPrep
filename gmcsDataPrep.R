--- conflicted
+++ resolved
@@ -13,13 +13,7 @@
   timeunit = "year",
   citation = list("citation.bib"),
   documentation = list("README.txt", "gmcsDataPrep.Rmd"),
-<<<<<<< HEAD
-  reqdPkgs = list("crayon", "data.table", "gamlss", "ggplot2", "glmm", "MASS", "nlme", "sf", "sp", "raster",
-                  "ianmseddy/LandR.CS@development (>= 0.0.3.9000)",
-                  "ianmseddy/PSPclean@development (>= 0.1.3.9002)",
-=======
   reqdPkgs = list("crayon", "data.table", "gamlss", "ggplot2", "glmm",
->>>>>>> b306a404
                   "PredictiveEcology/LandR@development (>= 1.1.0.9009)",
                   "ianmseddy/LandR.CS@development (>= 0.0.3.9000)",
                   "MASS", "nlme",
@@ -352,14 +346,7 @@
   } else {
     PSP_sa <- PSPgis
   }
-<<<<<<< HEAD
   #Restrict climate variables to only those of interest.. should be param
-=======
-  ## Restrict climate variables to only those of interest. TODO: should be param.
-  ## Calculate the derived variable CMI - previously calculated in input objects
-  PSPclimData[, "CMI" := MAP - Eref]
-  PSPclimData <- PSPclimData[, .(OrigPlotID1, Year, CMI, MAT)]
->>>>>>> b306a404
 
   #Filter other PSP datasets to those in study Area
   PSPmeasure <- PSPmeasure[OrigPlotID1 %in% PSP_sa$OrigPlotID1,]
@@ -434,17 +421,10 @@
   message(yellow("No biomass estimate possible for these species: "))
   print(tempOut$missedSpecies)
 
-<<<<<<< HEAD
-  #Filter by 3+ measures - must be last filter criteria.
-  #Some plots share ID but have different trees so simple count of plots insufficient to find repeat measures
-  #Reduce PSPmeasure to MeasureID, PlotID1, PlotID2, MeasureYear, remove duplicates
-  # then find repeat measures of MeasureYear, match back to MeasureID in both PSPplot and PSPmeasure.
-=======
   ## Filter by 3+ repeat measures - must be last filter criteria.
   ## Some plots share ID but have different trees so simple count of plots insufficient to find repeat measures
   ## Reduce PSPmeasure to MeasureID, PlotID1, PlotID2, MeasureYear, remove duplicates
   ## then find repeat measures of MeasureYear, match back to MeasureID in both PSPplot and PSPmeasure.
->>>>>>> b306a404
   message(yellow("Filtering by at least 3 repeat measures per plot"))
   repeats <- PSPmeasure[, .(MeasureID, OrigPlotID1, MeasureYear)] %>%
     .[!duplicated(.)] %>%
@@ -457,18 +437,11 @@
 
   message(yellow(paste0("There are "), nrow(repeats), " PSPs with min. 3 repeat measures"))
 
-<<<<<<< HEAD
   tempVariableNames <- unname(climateVariables)
   #data.table will assign the subset columns to the variable name, which is problematic if some are NULL
   PSPclimData <- PSPclimData[OrigPlotID1 %in% PSPmeasure$OrigPlotID1, .SD,
                              .SDcols = tempVariableNames, .(OrigPlotID1, Year)]
   PSPmeasure <- PSPmeasure[OrigPlotID1 %in% PSPclimData$OrigPlotID1,]
-=======
-  climate <- PSPclimData[OrigPlotID1 %in% PSPmeasure$OrigPlotID1, .("CMI" = mean(CMI), "MAT" = mean(MAT)), OrigPlotID1]
-  ## not all PSP plots exist in PSPclimData - this must be fixed - July 2020 IE
-  PSPmeasure <- PSPmeasure[OrigPlotID1 %in% climate$OrigPlotID1,]
-  PSPplot <- PSPplot[climate, on = "OrigPlotID1"]
->>>>>>> b306a404
 
   if (any(nrow(PSPclimData) == 0, nrow(PSPmeasure) == 0, nrow(PSPgis) == 0)) {
     stop('all existing PSP data has been filtered.Try adjusting parameters')
@@ -506,7 +479,6 @@
   PSPmodelData <- PSPmodelData[, growth_gm2 := growth/plotSize/10] %>%
     .[, mortality_gm2 := mortality/plotSize/10] %>%
     .[, netBiomass_gm2 := netBiomass/plotSize/10]
-<<<<<<< HEAD
   #26/02/2019 after discussion we decided not to include species in model.
   # Decided to parameterize inclusion of ATA or year. ATA is better for projecting, but year is canonical
   # Sum species-specific mortality, growth, and net biomass by plot and year
@@ -520,19 +492,6 @@
   subCols <- names(PSPmodelData)[!names(PSPmodelData) %in% c(names(PSPmodelSum))]
 
   PSPmodelMean <- unique(PSPmodelData[, .SD, .SDcols = c(subCols, "OrigPlotID1", "period")])
-=======
-  ## NOTE: 26/02/2019 after discussion we decided not to include species in model.
-  ## Decided to parameterize inclusion of ATA or year. ATA is better for projecting, but year is canonical
-  ## Sum species-specific mortality, growth, and net biomass by plot and year
-  ## growth is set to 0.1 if it would be 0 (to avoid model error-  0 growth is caused by measurement error)
-  PSPmodelData <- PSPmodelData[, .("growth" = pmax(1, sum(growth_gm2)), "mortality" = sum(mortality_gm2),
-                                   "netBiomass" = sum(netBiomass_gm2), "biomass" = sum(biomass),
-                                   'CMI' = mean(CMI), 'CMIA' = mean(CMIA),
-                                   'AT' = mean(AT), "ATA" = mean(ATA), 'standAge' = mean(standAge),
-                                   'logAge' = mean(logAge), "periodLength" = mean(periodLength),
-                                   'year' = mean(year), 'plotSize' = mean(plotSize)),
-                               by = c("OrigPlotID1", "period")]
->>>>>>> b306a404
 
   PSPmodelData <- PSPmodelSum[PSPmodelMean, on = c("period", "OrigPlotID1")]
 
@@ -565,23 +524,11 @@
   return(yearRas)
 }
 
-<<<<<<< HEAD
 pspIntervals <- function(i, M, P, Clim, ClimVar) {
   #Calculate climate variables
   meanClim <- Clim[Year >= P$MeasureYear[i] & Clim$Year <= P$MeasureYear[i + 1],
                    lapply(.SD, mean), .SDcol = ClimVar, .(OrigPlotID1)]
 
-=======
-pspIntervals <- function(i, M, P, Clim) {
-  ## Calculate climate variables
-  ## TODO: this should take the mean of whatever variable over the study period
-  ## the anomaly can be calculated outside the function - this would support other climate variables
-  ## ACMI and ATA were added individually in separate model
-  CMI <- mean(Clim$CMI[Clim$Year >= P$MeasureYear[i] & Clim$Year <= P$MeasureYear[i + 1]])
-  ACMI <- mean(Clim$CMI[Clim$Year >= P$MeasureYear[i] & Clim$Year <= P$MeasureYear[i + 1]]) - P$CMI[1]
-  ATA <- mean(Clim$MAT[Clim$Year >= P$MeasureYear[i] & Clim$Year <= P$MeasureYear[i + 1]]) - P$MAT[1]
-  AT <- mean(Clim$MAT[Clim$Year >= P$MeasureYear[i] & Clim$Year <= P$MeasureYear[i + 1]])
->>>>>>> b306a404
   period <- paste0(P$MeasureYear[i], "-", P$MeasureYear[i + 1])
 
   m1 <- M[MeasureYear == P$MeasureYear[i]]
@@ -668,18 +615,7 @@
   return(changes)
 }
 
-<<<<<<< HEAD
-sumPeriod <- function(x, rows, m, p, clim, climVar){
-
-  #Duplicate plots arise from variable 'stand' (OrigPlotID2) that varied within the same plot.
-  #this has been corrected by treating these as new plot ids.
-  #note OrigPlotID2 has been removed in latest edition of PSPs, as stand/plot fields were concatenated
-  #TODO: review this code and confirm if it is still necessary
-  #Tree No. is not unique between stands, which means the same plot can have duplicate trees.
-  #sort by year. Calculate the changes in biomass, inc. unobserved growth and mortality
-  #must match MeasureID between plot and measure data;
-=======
-sumPeriod <- function(x, m, p, clim) {
+sumPeriod <- function(x, m, p, clim, climVar) {
   # Duplicate plots arise from variable 'stand' (OrigPlotID2) that varied within the same plot.
   # this has been corrected by treating these as new plot ids.
   # note OrigPlotID2 has been removed in latest edition of PSPs, as stand/plot fields were concatenated
@@ -687,7 +623,6 @@
   # Tree No. is not unique between stands, which means the same plot can have duplicate trees.
   # sort by year. Calculate the changes in biomass, inc. unobserved growth and mortality
   # must match MeasureID between plot and measure data;
->>>>>>> b306a404
   m <- m[OrigPlotID1 == x,] #subset data by plot
   p <- p[MeasureID %in% m$MeasureID]
   clim <- clim[OrigPlotID1 %in% x,]
